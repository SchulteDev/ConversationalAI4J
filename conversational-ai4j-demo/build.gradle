plugins {
  id 'java'
  id 'org.springframework.boot' version '3.5.4'
  id 'io.spring.dependency-management' version '1.1.7'
}

java {
  sourceCompatibility = JavaVersion.VERSION_21
}

dependencies {
  implementation(project(':library')) {
    exclude group: 'org.slf4j', module: 'slf4j-simple'
  }

  // Spring Boot starters
  implementation 'org.springframework.boot:spring-boot-starter-web'
  implementation 'org.springframework.boot:spring-boot-starter-thymeleaf'
  implementation 'org.springframework.boot:spring-boot-starter-actuator'

<<<<<<< HEAD
  // Development tools
  developmentOnly 'org.springframework.boot:spring-boot-devtools'

  // Testing - Spring Boot 3.3.0 manages these versions
  testImplementation 'org.springframework.boot:spring-boot-starter-test'
  testRuntimeOnly 'org.junit.platform:junit-platform-launcher'
  testImplementation 'org.jsoup:jsoup:1.17.2'
=======
    // Testing - Spring Boot 3.3.0 manages these versions
    testImplementation 'org.springframework.boot:spring-boot-starter-test'
    testRuntimeOnly 'org.junit.platform:junit-platform-launcher'
    testImplementation 'org.jsoup:jsoup:1.21.1'
>>>>>>> 8f8d1a62
}

tasks.named('test') {
  useJUnitPlatform()
  testLogging {
    events "passed", "skipped", "failed"
    exceptionFormat = 'full'
  }
}<|MERGE_RESOLUTION|>--- conflicted
+++ resolved
@@ -1,43 +1,36 @@
 plugins {
-  id 'java'
-  id 'org.springframework.boot' version '3.5.4'
-  id 'io.spring.dependency-management' version '1.1.7'
+    id 'java'
+    id 'org.springframework.boot' version '3.5.4'
+    id 'io.spring.dependency-management' version '1.1.7'
 }
 
 java {
-  sourceCompatibility = JavaVersion.VERSION_21
+    sourceCompatibility = JavaVersion.VERSION_21
 }
 
 dependencies {
-  implementation(project(':library')) {
-    exclude group: 'org.slf4j', module: 'slf4j-simple'
-  }
+    implementation(project(':library')) {
+        exclude group: 'org.slf4j', module: 'slf4j-simple'
+    }
 
-  // Spring Boot starters
-  implementation 'org.springframework.boot:spring-boot-starter-web'
-  implementation 'org.springframework.boot:spring-boot-starter-thymeleaf'
-  implementation 'org.springframework.boot:spring-boot-starter-actuator'
+    // Spring Boot starters
+    implementation 'org.springframework.boot:spring-boot-starter-web'
+    implementation 'org.springframework.boot:spring-boot-starter-thymeleaf'
+    implementation 'org.springframework.boot:spring-boot-starter-actuator'
+    
+    // Development tools
+    developmentOnly 'org.springframework.boot:spring-boot-devtools'
 
-<<<<<<< HEAD
-  // Development tools
-  developmentOnly 'org.springframework.boot:spring-boot-devtools'
-
-  // Testing - Spring Boot 3.3.0 manages these versions
-  testImplementation 'org.springframework.boot:spring-boot-starter-test'
-  testRuntimeOnly 'org.junit.platform:junit-platform-launcher'
-  testImplementation 'org.jsoup:jsoup:1.17.2'
-=======
     // Testing - Spring Boot 3.3.0 manages these versions
     testImplementation 'org.springframework.boot:spring-boot-starter-test'
     testRuntimeOnly 'org.junit.platform:junit-platform-launcher'
     testImplementation 'org.jsoup:jsoup:1.21.1'
->>>>>>> 8f8d1a62
 }
 
 tasks.named('test') {
-  useJUnitPlatform()
-  testLogging {
-    events "passed", "skipped", "failed"
-    exceptionFormat = 'full'
-  }
+    useJUnitPlatform()
+    testLogging {
+        events "passed", "skipped", "failed"
+        exceptionFormat = 'full'
+    }
 }